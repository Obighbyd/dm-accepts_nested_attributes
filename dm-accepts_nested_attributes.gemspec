# -*- encoding: utf-8 -*-

Gem::Specification.new do |s|
  s.name    = 'dm-accepts_nested_attributes'
  s.version = '1.1.0'
  s.license = 'MIT'

<<<<<<< HEAD
  s.required_rubygems_version = Gem::Requirement.new(">= 0") if s.respond_to? :required_rubygems_version=
  s.authors = [%q{Martin Gamsjaeger (snusnu)}]
  s.date = %q{2011-09-23}
  s.description = %q{A datamapper plugin that allows nested model assignment like activerecord.}
  s.email = %q{gamsnjaga [a] gmail [d] com}
  s.extra_rdoc_files = [
    "LICENSE",
    "README.textile",
    "TODO"
  ]
  s.files = [
    "CHANGELOG",
    "Gemfile",
    "LICENSE",
    "README.textile",
    "Rakefile",
    "TODO",
    "VERSION",
    "dm-accepts_nested_attributes.gemspec",
    "lib/dm-accepts_nested_attributes.rb",
    "lib/dm-accepts_nested_attributes/model.rb",
    "lib/dm-accepts_nested_attributes/relationship.rb",
    "lib/dm-accepts_nested_attributes/resource.rb",
    "lib/dm-accepts_nested_attributes/version.rb",
    "spec/accepts_nested_attributes_for_spec.rb",
    "spec/assign_nested_attributes_for_spec.rb",
    "spec/comb/1-1_disjoint_spec.rb",
    "spec/comb/1-1_overlapping_spec.rb",
    "spec/comb/1-1_subset_spec.rb",
    "spec/comb/1-1_superset_spec.rb",
    "spec/comb/1-m_disjoint_spec.rb",
    "spec/comb/1-m_overlapping_spec.rb",
    "spec/comb/1-m_subset_spec.rb",
    "spec/comb/1-m_superset_spec.rb",
    "spec/comb/m-1_disjoint_spec.rb",
    "spec/comb/m-1_overlapping_spec.rb",
    "spec/comb/m-1_subset_spec.rb",
    "spec/comb/m-1_superset_spec.rb",
    "spec/comb/n-m_composite_spec.rb",
    "spec/comb/n-m_surrogate_spec.rb",
    "spec/many_to_many_composite_spec.rb",
    "spec/many_to_many_spec.rb",
    "spec/many_to_one_composite_spec.rb",
    "spec/many_to_one_spec.rb",
    "spec/one_to_many_composite_spec.rb",
    "spec/one_to_many_spec.rb",
    "spec/one_to_one_composite_spec.rb",
    "spec/one_to_one_spec.rb",
    "spec/rcov.opts",
    "spec/resource_spec.rb",
    "spec/shared/many_to_many_composite_spec.rb",
    "spec/shared/many_to_many_spec.rb",
    "spec/shared/many_to_one_composite_spec.rb",
    "spec/shared/many_to_one_spec.rb",
    "spec/shared/one_to_many_composite_spec.rb",
    "spec/shared/one_to_many_spec.rb",
    "spec/shared/one_to_one_composite_spec.rb",
    "spec/shared/one_to_one_spec.rb",
    "spec/spec.opts",
    "spec/spec_helper.rb",
    "spec/update_dirty_spec.rb",
    "spec/update_multiple_spec.rb",
    "tasks/changelog.rake",
    "tasks/ci.rake",
    "tasks/local_gemfile.rake",
    "tasks/spec.rake",
    "tasks/yard.rake",
    "tasks/yardstick.rake"
  ]
  s.homepage = %q{http://github.com/snusnu/dm-accepts_nested_attributes}
  s.require_paths = [%q{lib}]
  s.rubygems_version = %q{1.8.5}
  s.summary = %q{Nested model assignment for datamapper}
=======
  s.authors     = ['Martin Gamsjaeger (snusnu)']
  s.email       = 'gamsnjaga [a] gmail [d] com'
  s.summary     = %{Nested model assignment for datamapper}
  s.description = %{A datamapper plugin that allows nested model assignment like activerecord.}
  s.homepage    = 'http://github.com/snusnu/dm-accepts_nested_attributes'
>>>>>>> 4efcf10c

  s.files            = `git ls-files`.split("\n")
  s.test_files       = `git ls-files -- {spec}/*`.split("\n")
  s.extra_rdoc_files = %w[LICENSE.txt README.md]
  s.require_paths    = ['lib']

<<<<<<< HEAD
    if Gem::Version.new(Gem::VERSION) >= Gem::Version.new('1.2.0') then
      s.add_runtime_dependency(%q<dm-core>, ["~> 1.2.0.rc2"])
      s.add_development_dependency(%q<dm-validations>, ["~> 1.2.0.rc2"])
      s.add_development_dependency(%q<dm-constraints>, ["~> 1.2.0.rc2"])
      s.add_development_dependency(%q<rake>, ["~> 0.9.2"])
      s.add_development_dependency(%q<rspec>, ["~> 1.3.2"])
      s.add_development_dependency(%q<yard>, ["~> 0.7.2"])
      s.add_development_dependency(%q<jeweler>, ["~> 1.6.4"])
    else
      s.add_dependency(%q<dm-core>, ["~> 1.2.0.rc2"])
      s.add_dependency(%q<dm-validations>, ["~> 1.2.0.rc2"])
      s.add_dependency(%q<dm-constraints>, ["~> 1.2.0.rc2"])
      s.add_dependency(%q<rake>, ["~> 0.9.2"])
      s.add_dependency(%q<rspec>, ["~> 1.3.2"])
      s.add_dependency(%q<yard>, ["~> 0.7.2"])
      s.add_dependency(%q<jeweler>, ["~> 1.6.4"])
    end
  else
    s.add_dependency(%q<dm-core>, ["~> 1.2.0.rc2"])
    s.add_dependency(%q<dm-validations>, ["~> 1.2.0.rc2"])
    s.add_dependency(%q<dm-constraints>, ["~> 1.2.0.rc2"])
    s.add_dependency(%q<rake>, ["~> 0.9.2"])
    s.add_dependency(%q<rspec>, ["~> 1.3.2"])
    s.add_dependency(%q<yard>, ["~> 0.7.2"])
    s.add_dependency(%q<jeweler>, ["~> 1.6.4"])
  end
end
=======
  s.add_dependency 'dm-core', '~> 1.1'
  s.add_development_dependency 'dm-validations', '~> 1.1'
  s.add_development_dependency 'dm-constraints', '~> 1.1'
  s.add_development_dependency 'rake', '~> 0.9'
  s.add_development_dependency 'rspec', '~> 1.3'
  s.add_development_dependency 'yard', '~> 0.8'
  s.add_development_dependency 'rcov', '~> 0.9'
end
>>>>>>> 4efcf10c
<|MERGE_RESOLUTION|>--- conflicted
+++ resolved
@@ -5,122 +5,17 @@
   s.version = '1.1.0'
   s.license = 'MIT'
 
-<<<<<<< HEAD
-  s.required_rubygems_version = Gem::Requirement.new(">= 0") if s.respond_to? :required_rubygems_version=
-  s.authors = [%q{Martin Gamsjaeger (snusnu)}]
-  s.date = %q{2011-09-23}
-  s.description = %q{A datamapper plugin that allows nested model assignment like activerecord.}
-  s.email = %q{gamsnjaga [a] gmail [d] com}
-  s.extra_rdoc_files = [
-    "LICENSE",
-    "README.textile",
-    "TODO"
-  ]
-  s.files = [
-    "CHANGELOG",
-    "Gemfile",
-    "LICENSE",
-    "README.textile",
-    "Rakefile",
-    "TODO",
-    "VERSION",
-    "dm-accepts_nested_attributes.gemspec",
-    "lib/dm-accepts_nested_attributes.rb",
-    "lib/dm-accepts_nested_attributes/model.rb",
-    "lib/dm-accepts_nested_attributes/relationship.rb",
-    "lib/dm-accepts_nested_attributes/resource.rb",
-    "lib/dm-accepts_nested_attributes/version.rb",
-    "spec/accepts_nested_attributes_for_spec.rb",
-    "spec/assign_nested_attributes_for_spec.rb",
-    "spec/comb/1-1_disjoint_spec.rb",
-    "spec/comb/1-1_overlapping_spec.rb",
-    "spec/comb/1-1_subset_spec.rb",
-    "spec/comb/1-1_superset_spec.rb",
-    "spec/comb/1-m_disjoint_spec.rb",
-    "spec/comb/1-m_overlapping_spec.rb",
-    "spec/comb/1-m_subset_spec.rb",
-    "spec/comb/1-m_superset_spec.rb",
-    "spec/comb/m-1_disjoint_spec.rb",
-    "spec/comb/m-1_overlapping_spec.rb",
-    "spec/comb/m-1_subset_spec.rb",
-    "spec/comb/m-1_superset_spec.rb",
-    "spec/comb/n-m_composite_spec.rb",
-    "spec/comb/n-m_surrogate_spec.rb",
-    "spec/many_to_many_composite_spec.rb",
-    "spec/many_to_many_spec.rb",
-    "spec/many_to_one_composite_spec.rb",
-    "spec/many_to_one_spec.rb",
-    "spec/one_to_many_composite_spec.rb",
-    "spec/one_to_many_spec.rb",
-    "spec/one_to_one_composite_spec.rb",
-    "spec/one_to_one_spec.rb",
-    "spec/rcov.opts",
-    "spec/resource_spec.rb",
-    "spec/shared/many_to_many_composite_spec.rb",
-    "spec/shared/many_to_many_spec.rb",
-    "spec/shared/many_to_one_composite_spec.rb",
-    "spec/shared/many_to_one_spec.rb",
-    "spec/shared/one_to_many_composite_spec.rb",
-    "spec/shared/one_to_many_spec.rb",
-    "spec/shared/one_to_one_composite_spec.rb",
-    "spec/shared/one_to_one_spec.rb",
-    "spec/spec.opts",
-    "spec/spec_helper.rb",
-    "spec/update_dirty_spec.rb",
-    "spec/update_multiple_spec.rb",
-    "tasks/changelog.rake",
-    "tasks/ci.rake",
-    "tasks/local_gemfile.rake",
-    "tasks/spec.rake",
-    "tasks/yard.rake",
-    "tasks/yardstick.rake"
-  ]
-  s.homepage = %q{http://github.com/snusnu/dm-accepts_nested_attributes}
-  s.require_paths = [%q{lib}]
-  s.rubygems_version = %q{1.8.5}
-  s.summary = %q{Nested model assignment for datamapper}
-=======
   s.authors     = ['Martin Gamsjaeger (snusnu)']
   s.email       = 'gamsnjaga [a] gmail [d] com'
   s.summary     = %{Nested model assignment for datamapper}
   s.description = %{A datamapper plugin that allows nested model assignment like activerecord.}
   s.homepage    = 'http://github.com/snusnu/dm-accepts_nested_attributes'
->>>>>>> 4efcf10c
 
   s.files            = `git ls-files`.split("\n")
   s.test_files       = `git ls-files -- {spec}/*`.split("\n")
   s.extra_rdoc_files = %w[LICENSE.txt README.md]
   s.require_paths    = ['lib']
 
-<<<<<<< HEAD
-    if Gem::Version.new(Gem::VERSION) >= Gem::Version.new('1.2.0') then
-      s.add_runtime_dependency(%q<dm-core>, ["~> 1.2.0.rc2"])
-      s.add_development_dependency(%q<dm-validations>, ["~> 1.2.0.rc2"])
-      s.add_development_dependency(%q<dm-constraints>, ["~> 1.2.0.rc2"])
-      s.add_development_dependency(%q<rake>, ["~> 0.9.2"])
-      s.add_development_dependency(%q<rspec>, ["~> 1.3.2"])
-      s.add_development_dependency(%q<yard>, ["~> 0.7.2"])
-      s.add_development_dependency(%q<jeweler>, ["~> 1.6.4"])
-    else
-      s.add_dependency(%q<dm-core>, ["~> 1.2.0.rc2"])
-      s.add_dependency(%q<dm-validations>, ["~> 1.2.0.rc2"])
-      s.add_dependency(%q<dm-constraints>, ["~> 1.2.0.rc2"])
-      s.add_dependency(%q<rake>, ["~> 0.9.2"])
-      s.add_dependency(%q<rspec>, ["~> 1.3.2"])
-      s.add_dependency(%q<yard>, ["~> 0.7.2"])
-      s.add_dependency(%q<jeweler>, ["~> 1.6.4"])
-    end
-  else
-    s.add_dependency(%q<dm-core>, ["~> 1.2.0.rc2"])
-    s.add_dependency(%q<dm-validations>, ["~> 1.2.0.rc2"])
-    s.add_dependency(%q<dm-constraints>, ["~> 1.2.0.rc2"])
-    s.add_dependency(%q<rake>, ["~> 0.9.2"])
-    s.add_dependency(%q<rspec>, ["~> 1.3.2"])
-    s.add_dependency(%q<yard>, ["~> 0.7.2"])
-    s.add_dependency(%q<jeweler>, ["~> 1.6.4"])
-  end
-end
-=======
   s.add_dependency 'dm-core', '~> 1.1'
   s.add_development_dependency 'dm-validations', '~> 1.1'
   s.add_development_dependency 'dm-constraints', '~> 1.1'
@@ -128,5 +23,4 @@
   s.add_development_dependency 'rspec', '~> 1.3'
   s.add_development_dependency 'yard', '~> 0.8'
   s.add_development_dependency 'rcov', '~> 0.9'
-end
->>>>>>> 4efcf10c
+end